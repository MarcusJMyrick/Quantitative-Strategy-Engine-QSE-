--- conflicted
+++ resolved
@@ -3,10 +3,8 @@
 
 import pandas as pd
 import pytest
-<<<<<<< HEAD
 from scripts.download_data import fetch_crypto_data
 from scripts.process_data import process_raw_data
-from unittest.mock import patch
 
 def create_mock_data():
     """Create mock market data for testing."""
@@ -30,93 +28,48 @@
 def test_data_pipeline(mock_get):
     """Test the complete data pipeline from download to processing."""
     mock_get.return_value = MockResponse()
-=======
-
-from src.download_data import fetch_crypto_data
-from src.process_data import process_raw_data
-
-
-def create_mock_data():
-    """Create a simple mock DataFrame for testing."""
-    dates = pd.date_range(start="2024-01-01", periods=100, freq="h")
-    data = {
-        "open": range(100),
-        "high": range(100),
-        "low": range(100),
-        "close": range(100),
-        "volume": range(100),
-    }
-    return pd.DataFrame(data, index=dates)
-
-
-@patch("src.download_data.requests.get")
-def test_data_pipeline(mock_get):
-    """Test the complete data pipeline from download to processing."""
-
-    # Prepare mock response
-    mock_data = create_mock_data()
-    time_series = {
-        dt.strftime("%Y-%m-%d %H:%M:%S"): row.to_dict()
-        for dt, row in mock_data.iterrows()
-    }
-
-    mock_response = type(
-        "Response",
-        (),
-        {
-            "json": lambda self: {"Time Series Crypto": time_series},
-            "raise_for_status": lambda self: None,
-        },
-    )()
-    mock_get.return_value = mock_response
->>>>>>> 109715a2
 
     # 1. Test download
-    symbol = "BTCUSD"
-    raw_file = fetch_crypto_data(symbol=symbol, interval="60min", limit=100)
+    symbol = 'BTCUSD'
+    raw_file = fetch_crypto_data(symbol=symbol, interval='60min', limit=100)
     assert raw_file is not None
     assert os.path.exists(raw_file)
-
+    
     # Verify raw data format
     raw_df = pd.read_csv(raw_file, index_col=0, parse_dates=True)
-    expected_columns = ["open", "high", "low", "close", "volume"]
+    expected_columns = ['open', 'high', 'low', 'close', 'volume']
     assert list(raw_df.columns) == expected_columns
     assert isinstance(raw_df.index, pd.DatetimeIndex)
-
+    
     # 2. Test processing
     processed_file = process_raw_data(symbol=symbol)
     assert processed_file is not None
     assert os.path.exists(processed_file)
-
+    
     # 3. Validate processed data
     df = pd.read_parquet(processed_file)
     assert not df.isnull().values.any()  # Check for NaNs
     assert df.index.is_monotonic_increasing  # Check for correct sorting
-    assert list(df.columns) == ["open", "high", "low", "close", "volume"]
-
+    assert list(df.columns) == ['open', 'high', 'low', 'close', 'volume']
+    
     # Verify data types
     assert isinstance(df.index, pd.DatetimeIndex)
-    for col in ["open", "high", "low", "close", "volume"]:
+    for col in ['open', 'high', 'low', 'close', 'volume']:
         assert pd.api.types.is_numeric_dtype(df[col])
-
+    
     # Clean up created files
     os.remove(raw_file)
     os.remove(processed_file)
 
-
-@patch("src.download_data.requests.get")
+@patch('scripts.download_data.requests.get')
 def test_download_data_error_handling(mock_get):
     """Test error handling in data download."""
-
     mock_get.side_effect = Exception("API error")
-    result = fetch_crypto_data(
-        symbol="INVALID_PAIR", interval="60min", limit=100
-    )
+    result = fetch_crypto_data(symbol='INVALID_PAIR', interval='60min', limit=100)
     assert result is None
-
 
 def test_process_data_error_handling():
     """Test error handling in data processing."""
     # Test with non-existent file
-    result = process_raw_data(symbol="NONEXISTENT")
+    result = process_raw_data(symbol='NONEXISTENT')
     assert result is None